--- conflicted
+++ resolved
@@ -353,9 +353,6 @@
                 previousDestinationIndex = connectedDestinationIndex;
             }
         }
-<<<<<<< HEAD
-
-=======
         
         /**
          * Keeps reading the {@link ReaderRunnable#inputStream} until the
@@ -375,6 +372,7 @@
 
             @Override
             public void run() {
+                updateCurrentThreadName();
                 while (true) {
                     try {
                         if (inputStream.read() == -1) {
@@ -397,7 +395,6 @@
             }
         }
         
->>>>>>> a82acebc
         @Override
         public void onEvent(LogEvent<Event> logEvent, long sequence, boolean endOfBatch) throws Exception {
             
@@ -537,7 +534,7 @@
                     
                     this.socket = tempSocket;
                     this.outputStream = tempOutputStream;
-<<<<<<< HEAD
+
                     boolean shouldUpdateThreadName = (destinationIndex != connectedDestinationIndex);
                     connectedDestinationIndex = destinationIndex;
                     
@@ -558,12 +555,10 @@
                          */
                         updateCurrentThreadName();
                     }
-=======
-                    
-                    this.readerFuture = getExecutorService().submit(
+                    
+                    this.readerFuture = scheduleReaderRunnable(
                             new ReaderRunnable(tempSocket.getInputStream()));
->>>>>>> a82acebc
-                    
+
                     return;
                     
                 } catch (Exception e) {
@@ -815,6 +810,10 @@
         super.stop();
     }
 
+    protected Future<?> scheduleReaderRunnable(Runnable readerRunnable) {
+        return getExecutorService().submit(readerRunnable);
+    }
+
     public Encoder<Event> getEncoder() {
         return encoder;
     }
@@ -1090,4 +1089,5 @@
     public void setThreadNameFormat(String threadNameFormat) {
         super.setThreadNameFormat(threadNameFormat);
     }
+
 }