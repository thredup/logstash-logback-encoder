/**
 * Licensed under the Apache License, Version 2.0 (the "License");
 * you may not use this file except in compliance with the License.
 * You may obtain a copy of the License at
 *
 *      http://www.apache.org/licenses/LICENSE-2.0
 *
 * Unless required by applicable law or agreed to in writing, software
 * distributed under the License is distributed on an "AS IS" BASIS,
 * WITHOUT WARRANTIES OR CONDITIONS OF ANY KIND, either express or implied.
 * See the License for the specific language governing permissions and
 * limitations under the License.
 */
package net.logstash.logback;

import java.io.IOException;
import java.util.Iterator;
import java.util.Map;

import org.apache.commons.lang.time.FastDateFormat;
import org.slf4j.Marker;

import ch.qos.logback.classic.spi.ILoggingEvent;
import ch.qos.logback.classic.spi.IThrowableProxy;
import ch.qos.logback.classic.spi.ThrowableProxyUtil;
import ch.qos.logback.core.Context;

import com.fasterxml.jackson.core.JsonGenerator;
import com.fasterxml.jackson.databind.JsonNode;
import com.fasterxml.jackson.databind.ObjectMapper;
import com.fasterxml.jackson.databind.node.ArrayNode;
import com.fasterxml.jackson.databind.node.ObjectNode;
<<<<<<< HEAD
import com.fasterxml.jackson.databind.JsonNode;
import org.apache.commons.lang.time.FastDateFormat;
import org.slf4j.Marker;

import java.io.IOException;
import java.util.Iterator;
import java.util.Map;
=======
>>>>>>> a4cd4ea5

/**
 * 
 */
public class LogstashFormatter {
    
    private static final ObjectMapper MAPPER = new ObjectMapper().configure(JsonGenerator.Feature.ESCAPE_NON_ASCII, true);
    private static final FastDateFormat ISO_DATETIME_TIME_ZONE_FORMAT_WITH_MILLIS = FastDateFormat.getInstance("yyyy-MM-dd'T'HH:mm:ss.SSSZZ");
    private static final StackTraceElement DEFAULT_CALLER_DATA = new StackTraceElement("", "", "", 0);
    
    private boolean includeCallerInfo;
    private JsonNode customFields;
    
    public LogstashFormatter() {
        this(false);
    }
    
    public LogstashFormatter(boolean includeCallerInfo) {
        this.includeCallerInfo = includeCallerInfo;
    }
    
    public LogstashFormatter(boolean includeCallerInfo, JsonNode customFields) {
        this.includeCallerInfo = includeCallerInfo;
        this.customFields = customFields;
    }
    
    public byte[] writeValueAsBytes(ILoggingEvent event, Context context) throws IOException {
        return MAPPER.writeValueAsBytes(eventToNode(event, context));
    }
    
    public String writeValueAsString(ILoggingEvent event, Context context) throws IOException {
        return MAPPER.writeValueAsString(eventToNode(event, context));
    }
    
    private ObjectNode eventToNode(ILoggingEvent event, Context context) {
        ObjectNode eventNode = MAPPER.createObjectNode();
        eventNode.put("@timestamp", ISO_DATETIME_TIME_ZONE_FORMAT_WITH_MILLIS.format(event.getTimeStamp()));
        eventNode.put("@version", 1);
        eventNode.put("message", event.getFormattedMessage());
        createFields(event, context, eventNode);
        eventNode.put("tags", createTags(event));
        return eventNode;
    }
    
    private void createFields(ILoggingEvent event, Context context, ObjectNode eventNode) {
<<<<<<< HEAD
        final Marker marker = event.getMarker();

=======
        
>>>>>>> a4cd4ea5
        eventNode.put("logger_name", event.getLoggerName());
        eventNode.put("thread_name", event.getThreadName());
        eventNode.put("level", event.getLevel().toString());
        eventNode.put("level_value", event.getLevel().toInt());
        
        if (includeCallerInfo) {
            StackTraceElement callerData = extractCallerData(event);
            eventNode.put("caller_class_name", callerData.getClassName());
            eventNode.put("caller_method_name", callerData.getMethodName());
            eventNode.put("caller_file_name", callerData.getFileName());
            eventNode.put("caller_line_number", callerData.getLineNumber());
        }
        
        IThrowableProxy throwableProxy = event.getThrowableProxy();
        if (throwableProxy != null) {
            eventNode.put("stack_trace", ThrowableProxyUtil.asString(throwableProxy));
        }
        
        if (context != null) {
            addPropertiesAsFields(eventNode, context.getCopyOfPropertyMap());
        }
        if (marker != null && marker.contains("JSON")) {
          eventNode.put("json_message", getJsonNode(event));
        }
        addPropertiesAsFields(eventNode, event.getMDCPropertyMap());
        
        addCustomFields(eventNode);
        
    }
    
    private ArrayNode createTags(ILoggingEvent event) {
        ArrayNode node = null;
        final Marker marker = event.getMarker();
        
        if (marker != null) {
            node = MAPPER.createArrayNode();
<<<<<<< HEAD
            if (marker.getName() != "JSON") {
                node.add(marker.getName());
            }

=======
            node.add(marker.getName());
            
>>>>>>> a4cd4ea5
            if (marker.hasReferences()) {
                final Iterator<?> i = event.getMarker().iterator();
                
                while (i.hasNext()) {
                    Marker next = (Marker) i.next();
                    
                    // attached markers will never be null as provided by the MarkerFactory.
                    if (marker.getName() != "JSON") {
                        node.add(next.getName());
                    }
                }
            }
        }
        
        return node;
    }
    
    private void addPropertiesAsFields(final ObjectNode fieldsNode, final Map<String, String> properties) {
        if (properties != null) {
            for (Map.Entry<String, String> entry : properties.entrySet()) {
                String key = entry.getKey();
                String value = entry.getValue();
                fieldsNode.put(key, value);
            }
        }
    }
<<<<<<< HEAD

    private JsonNode getJsonNode(ILoggingEvent event) {
        final Object[] args = event.getArgumentArray();

        return MAPPER.convertValue(args, JsonNode.class);
    }
        

=======
    
>>>>>>> a4cd4ea5
    private StackTraceElement extractCallerData(final ILoggingEvent event) {
        final StackTraceElement[] ste = event.getCallerData();
        if (ste == null || ste.length == 0) {
            return DEFAULT_CALLER_DATA;
        }
        return ste[0];
    }
    
    private void addCustomFields(ObjectNode eventNode) {
        if (customFields != null) {
            Iterator<String> i = customFields.fieldNames();
            while (i.hasNext()) {
                String k = i.next();
                JsonNode v = customFields.get(k);
                eventNode.put(k, v);
            }
        }
    }
    
    public boolean isIncludeCallerInfo() {
        return includeCallerInfo;
    }
    
    public void setIncludeCallerInfo(boolean includeCallerInfo) {
        this.includeCallerInfo = includeCallerInfo;
    }
<<<<<<< HEAD

=======
    
    public void setCustomFields(JsonNode customFields) {
        this.customFields = customFields;
    }
    
    public JsonNode getCustomFields() {
        return this.customFields;
    }
>>>>>>> a4cd4ea5
}<|MERGE_RESOLUTION|>--- conflicted
+++ resolved
@@ -30,7 +30,6 @@
 import com.fasterxml.jackson.databind.ObjectMapper;
 import com.fasterxml.jackson.databind.node.ArrayNode;
 import com.fasterxml.jackson.databind.node.ObjectNode;
-<<<<<<< HEAD
 import com.fasterxml.jackson.databind.JsonNode;
 import org.apache.commons.lang.time.FastDateFormat;
 import org.slf4j.Marker;
@@ -38,8 +37,6 @@
 import java.io.IOException;
 import java.util.Iterator;
 import java.util.Map;
-=======
->>>>>>> a4cd4ea5
 
 /**
  * 
@@ -85,12 +82,8 @@
     }
     
     private void createFields(ILoggingEvent event, Context context, ObjectNode eventNode) {
-<<<<<<< HEAD
         final Marker marker = event.getMarker();
 
-=======
-        
->>>>>>> a4cd4ea5
         eventNode.put("logger_name", event.getLoggerName());
         eventNode.put("thread_name", event.getThreadName());
         eventNode.put("level", event.getLevel().toString());
@@ -127,15 +120,10 @@
         
         if (marker != null) {
             node = MAPPER.createArrayNode();
-<<<<<<< HEAD
             if (marker.getName() != "JSON") {
                 node.add(marker.getName());
             }
 
-=======
-            node.add(marker.getName());
-            
->>>>>>> a4cd4ea5
             if (marker.hasReferences()) {
                 final Iterator<?> i = event.getMarker().iterator();
                 
@@ -162,7 +150,6 @@
             }
         }
     }
-<<<<<<< HEAD
 
     private JsonNode getJsonNode(ILoggingEvent event) {
         final Object[] args = event.getArgumentArray();
@@ -170,10 +157,6 @@
         return MAPPER.convertValue(args, JsonNode.class);
     }
         
-
-=======
-    
->>>>>>> a4cd4ea5
     private StackTraceElement extractCallerData(final ILoggingEvent event) {
         final StackTraceElement[] ste = event.getCallerData();
         if (ste == null || ste.length == 0) {
@@ -200,10 +183,7 @@
     public void setIncludeCallerInfo(boolean includeCallerInfo) {
         this.includeCallerInfo = includeCallerInfo;
     }
-<<<<<<< HEAD
 
-=======
-    
     public void setCustomFields(JsonNode customFields) {
         this.customFields = customFields;
     }
@@ -211,5 +191,4 @@
     public JsonNode getCustomFields() {
         return this.customFields;
     }
->>>>>>> a4cd4ea5
 }